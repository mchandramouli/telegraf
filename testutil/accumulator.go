package testutil

import (
	"fmt"
	"reflect"
	"time"
)

type Point struct {
	Measurement string
	Tags        map[string]string
	Values      map[string]interface{}
	Time        time.Time
}

type Accumulator struct {
	Points []*Point
}

func (a *Accumulator) Add(measurement string, value interface{}, tags map[string]string) {
	if tags == nil {
		tags = map[string]string{}
	}
	a.Points = append(
		a.Points,
		&Point{
			Measurement: measurement,
			Values:      map[string]interface{}{"value": value},
			Tags:        tags,
		},
	)
}

func (a *Accumulator) AddValuesWithTime(
	measurement string,
	values map[string]interface{},
	tags map[string]string,
	timestamp time.Time,
) {
	a.Points = append(
		a.Points,
		&Point{
			Measurement: measurement,
			Values:      values,
			Tags:        tags,
			Time:        timestamp,
		},
	)
}

func (a *Accumulator) Get(measurement string) (*Point, bool) {
	for _, p := range a.Points {
		if p.Measurement == measurement {
			return p, true
		}
	}

	return nil, false
}

func (a *Accumulator) CheckValue(measurement string, val interface{}) bool {
	for _, p := range a.Points {
		if p.Measurement == measurement {
			return p.Values["value"] == val
		}
	}

	return false
}

func (a *Accumulator) CheckTaggedValue(measurement string, val interface{}, tags map[string]string) bool {
	return a.ValidateTaggedValue(measurement, val, tags) == nil
}

func (a *Accumulator) ValidateTaggedValue(measurement string, val interface{}, tags map[string]string) error {
	if tags == nil {
		tags = map[string]string{}
	}
	for _, p := range a.Points {
		if !reflect.DeepEqual(tags, p.Tags) {
			continue
		}

<<<<<<< HEAD
		if found && p.Measurement == measurement {
			if p.Values["value"] != val {
				return fmt.Errorf("%v (%T) != %v (%T)", p.Values["value"], p.Values["value"], val, val)
=======
		if p.Measurement == measurement {
			if p.Value != val {
				return fmt.Errorf("%v (%T) != %v (%T)", p.Value, p.Value, val, val)
>>>>>>> c4e5e743
			}
			return nil
		}
	}

	return fmt.Errorf("unknown measurement %s with tags %v", measurement, tags)
}

func (a *Accumulator) ValidateValue(measurement string, val interface{}) error {
	return a.ValidateTaggedValue(measurement, val, nil)
}

func (a *Accumulator) HasIntValue(measurement string) bool {
	for _, p := range a.Points {
		if p.Measurement == measurement {
			_, ok := p.Values["value"].(int64)
			return ok
		}
	}

	return false
}

func (a *Accumulator) HasFloatValue(measurement string) bool {
	for _, p := range a.Points {
		if p.Measurement == measurement {
			_, ok := p.Values["value"].(float64)
			return ok
		}
	}

	return false
}<|MERGE_RESOLUTION|>--- conflicted
+++ resolved
@@ -81,15 +81,9 @@
 			continue
 		}
 
-<<<<<<< HEAD
-		if found && p.Measurement == measurement {
+		if p.Measurement == measurement {
 			if p.Values["value"] != val {
 				return fmt.Errorf("%v (%T) != %v (%T)", p.Values["value"], p.Values["value"], val, val)
-=======
-		if p.Measurement == measurement {
-			if p.Value != val {
-				return fmt.Errorf("%v (%T) != %v (%T)", p.Value, p.Value, val, val)
->>>>>>> c4e5e743
 			}
 			return nil
 		}
